--- conflicted
+++ resolved
@@ -11,17 +11,6 @@
 rulesfiles = \
 	usr/lib/udev/rules.d/60-ddcutil.rules
 
-<<<<<<< HEAD
-modulesfiles = \
-    usr/modules-load.d/ddcutil.conf
-
-if ENABLE_SHARED_LIB_COND
-    modulesfiles += usr/modules-load.d/libddcutil.conf
-endif
-
-# Causes files (with directory structure) to be included in tarball:
-EXTRA_DIST = $(resfiles) $(rulesfiles) $(modulesfiles)
-=======
 distributed_modulesfiles = \
     usr/lib/modules-load.d/ddcutil.conf \
     usr/lib/modules-load.d/libddcutil.conf
@@ -33,7 +22,6 @@
 
 # Causes files (with directory structure) to be included in tarball:
 EXTRA_DIST = $(resfiles) $(rulesfiles) $(distributed_modulesfiles)
->>>>>>> 80ce10a3
 
 # Target directory (/usr/local/share/ddcutil/data or /usr/share/ddcutil/data):
 ddcutildir = $(datadir)/ddcutil/data
@@ -46,17 +34,11 @@
 rules_DATA = $(rulesfiles)
 
 # Similar comment for modules-load.d
-<<<<<<< HEAD
-modulesdir = $(prefix)/lib/modules-load.d
-modules_DATA = usr/lib/modules-load.d/ddcutil.conf
-
-=======
 installed_modulesdir = $(prefix)/lib/modules-load.d
 installed_modules_DATA  = $(installed_modulesfiles)
 
 # include FindDDCUtil.cmake in tarball:
 EXTRA_DIST += cmake/ddcutil/FindDDCUtil.cmake
->>>>>>> 80ce10a3
 if ENABLE_SHARED_LIB_COND
    # where make install finds FindDDCUtil.cmake:
    cmake_DATA = cmake/ddcutil/FindDDCUtil.cmake
